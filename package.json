{
  "name": "takedown-web",
  "version": "0.1.0",
  "private": true,
  "scripts": {
    "dev": "next dev",
    "build": "next build",
    "start": "next start",
    "lint": "next lint"
  },
  "dependencies": {
<<<<<<< HEAD
    "@radix-ui/react-icons": "^1.3.0",
    "axios": "^1.6.7",
    "lucide-react": "^0.330.0",
    "next": "14.1.0",
    "openai": "^4.28.0",
    "react": "^18.2.0",
    "react-dom": "^18.2.0"
=======
    "@radix-ui/react-icons": "^1.3.2",
    "@radix-ui/react-progress": "^1.1.2",
    "@radix-ui/react-slot": "^1.1.2",
    "@types/axios": "^0.9.36",
    "axios": "^1.8.1",
    "class-variance-authority": "^0.7.1",
    "clsx": "^2.1.1",
    "lucide-react": "^0.477.0",
    "next": "15.2.0",
    "openai": "^4.85.4",
    "react": "^19.0.0",
    "react-dom": "^19.0.0",
    "tailwind-merge": "^3.0.2"
>>>>>>> 74e8464c
  },
  "devDependencies": {
    "@types/node": "^20.11.17",
    "@types/react": "^18.2.55",
    "@types/react-dom": "^18.2.19",
    "autoprefixer": "^10.4.17",
    "eslint": "^8.56.0",
    "eslint-config-next": "14.1.0",
    "postcss": "^8.4.35",
    "tailwindcss": "^3.4.1",
    "typescript": "^5.3.3"
  }
}<|MERGE_RESOLUTION|>--- conflicted
+++ resolved
@@ -9,29 +9,18 @@
     "lint": "next lint"
   },
   "dependencies": {
-<<<<<<< HEAD
-    "@radix-ui/react-icons": "^1.3.0",
-    "axios": "^1.6.7",
-    "lucide-react": "^0.330.0",
-    "next": "14.1.0",
-    "openai": "^4.28.0",
-    "react": "^18.2.0",
-    "react-dom": "^18.2.0"
-=======
     "@radix-ui/react-icons": "^1.3.2",
     "@radix-ui/react-progress": "^1.1.2",
     "@radix-ui/react-slot": "^1.1.2",
-    "@types/axios": "^0.9.36",
     "axios": "^1.8.1",
     "class-variance-authority": "^0.7.1",
     "clsx": "^2.1.1",
     "lucide-react": "^0.477.0",
-    "next": "15.2.0",
+    "next": "14.1.0",
     "openai": "^4.85.4",
-    "react": "^19.0.0",
-    "react-dom": "^19.0.0",
+    "react": "^18.2.0",
+    "react-dom": "^18.2.0",
     "tailwind-merge": "^3.0.2"
->>>>>>> 74e8464c
   },
   "devDependencies": {
     "@types/node": "^20.11.17",
